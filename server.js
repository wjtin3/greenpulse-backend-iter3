import express from 'express';
import cors from 'cors';
import helmet from 'helmet';
import rateLimit from 'express-rate-limit';
import dotenv from 'dotenv';
import { pool } from './config/database.js';
import carbonFootprintRoutes from './routes/carbonFootprint.js';
import cohereRoutes from './routes/cohere.js';
import groqRoutes from './routes/groq.js';
import recommendationRoutes from './routes/recommendations.js';

// Load environment variables
dotenv.config();

// Check for required environment variables
const requiredEnvVars = ['DATABASE_URL'];
const missingEnvVars = requiredEnvVars.filter(envVar => !process.env[envVar]);

if (missingEnvVars.length > 0) {
  console.warn(`⚠️  Missing environment variables: ${missingEnvVars.join(', ')}`);
  console.warn('Some features may not work properly in production');
}

const app = express();
const PORT = process.env.API_PORT || 3001;

// Security middleware
app.use(helmet({
        contentSecurityPolicy: {
          directives: {
            defaultSrc: ["'self'"],
            styleSrc: ["'self'", "'unsafe-inline'"],
            scriptSrc: ["'self'", "'unsafe-inline'", "https://cdn.jsdelivr.net"],
            scriptSrcAttr: ["'unsafe-inline'"],
            imgSrc: ["'self'", "data:", "https:"],
          },
        },
}));

// Rate limiting
const limiter = rateLimit({
  windowMs: 15 * 60 * 1000, // 15 minutes
  max: 100 // limit each IP to 100 requests per windowMs
});
app.use(limiter);

// CORS configuration
app.use(cors({
  origin: process.env.NODE_ENV === 'production' 
    ? ['https://your-frontend-domain.com'] 
    : ['http://localhost:5173', 'http://localhost:3000'],
  credentials: true
}));

// Body parsing middleware
app.use(express.json({ limit: '10mb' }));
app.use(express.urlencoded({ extended: true }));

// Serve static files from public directory
app.use(express.static('public'));

// Health check endpoint
app.get('/health', (req, res) => {
  res.json({ 
    status: 'OK', 
    timestamp: new Date().toISOString(),
    environment: process.env.NODE_ENV || 'development',
    version: '1.0.0'
  });
});

// Database health check endpoint
app.get('/health/db', async (req, res) => {
  try {
    const { testConnection } = await import('./config/database.js');
    const isConnected = await testConnection();
    res.json({ 
      status: isConnected ? 'OK' : 'ERROR',
      database: isConnected ? 'connected' : 'disconnected',
      timestamp: new Date().toISOString()
    });
  } catch (error) {
    res.status(500).json({ 
      status: 'ERROR',
      database: 'error',
      error: error.message,
      timestamp: new Date().toISOString()
    });
  }
});

// API routes
app.use('/api', carbonFootprintRoutes);
app.use('/api/cohere', cohereRoutes);
app.use('/api/groq', groqRoutes);
app.use('/api/recommendations', recommendationRoutes);

// Error handling middleware
app.use((err, req, res, next) => {
  console.error('Error:', err);
  res.status(500).json({ 
    error: 'Internal server error',
    message: process.env.NODE_ENV === 'development' ? err.message : 'Something went wrong'
  });
});

// 404 handler
app.use('*', (req, res) => {
  res.status(404).json({ error: 'Route not found' });
});

<<<<<<< HEAD
// Export for Vercel serverless functions
export default app;

// Start server only in development
if (process.env.NODE_ENV !== 'production') {
=======
// Export app for Vercel
export default app;

// Start server only if not in Vercel environment
if (process.env.NODE_ENV !== 'production' || !process.env.VERCEL) {
>>>>>>> cb68c92d
  app.listen(PORT, () => {
    console.log(`Server running on port ${PORT}`);
    console.log(`Environment: ${process.env.NODE_ENV || 'development'}`);
  });

  // Graceful shutdown
  process.on('SIGTERM', () => {
    console.log('SIGTERM received, shutting down gracefully');
    pool.end(() => {
      console.log('Database connection pool closed');
      process.exit(0);
    });
  });

  process.on('SIGINT', () => {
    console.log('SIGINT received, shutting down gracefully');
    pool.end(() => {
      console.log('Database connection pool closed');
      process.exit(0);
    });
  });
}<|MERGE_RESOLUTION|>--- conflicted
+++ resolved
@@ -109,19 +109,11 @@
   res.status(404).json({ error: 'Route not found' });
 });
 
-<<<<<<< HEAD
-// Export for Vercel serverless functions
-export default app;
-
-// Start server only in development
-if (process.env.NODE_ENV !== 'production') {
-=======
 // Export app for Vercel
 export default app;
 
 // Start server only if not in Vercel environment
 if (process.env.NODE_ENV !== 'production' || !process.env.VERCEL) {
->>>>>>> cb68c92d
   app.listen(PORT, () => {
     console.log(`Server running on port ${PORT}`);
     console.log(`Environment: ${process.env.NODE_ENV || 'development'}`);
